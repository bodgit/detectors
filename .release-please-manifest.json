{
<<<<<<< HEAD
  "aws/eks": "0.0.1",
  "container": "0.0.2"
=======
  "aws/eks": "0.0.2",
  "container": "0.0.1"
>>>>>>> e1bc5f35
}<|MERGE_RESOLUTION|>--- conflicted
+++ resolved
@@ -1,9 +1,4 @@
 {
-<<<<<<< HEAD
-  "aws/eks": "0.0.1",
+  "aws/eks": "0.0.2",
   "container": "0.0.2"
-=======
-  "aws/eks": "0.0.2",
-  "container": "0.0.1"
->>>>>>> e1bc5f35
 }